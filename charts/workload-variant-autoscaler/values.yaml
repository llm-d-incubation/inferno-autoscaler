wva:
  enabled: true
  baseName: inference-scheduling
  replicaCount: 1
  image:
    repository: ghcr.io/llm-d/workload-variant-autoscaler
    tag: v0.0.1
<<<<<<< HEAD
  imagePullPolicy: Always

  replicaCount: 1
  modelName: ms-inference-scheduling-llm-d-modelservice

  monitoringNamespace: openshift-user-workload-monitoring

=======
>>>>>>> b8295467
  metrics:
    enabled: true
    port: 8443
    secure: true
  prometheus:
    monitoringNamespace: openshift-user-workload-monitoring
    baseURL: "https://thanos-querier.openshift-monitoring.svc.cluster.local:9091"
    caCert: BASE64_CERT_PLACEHOLDER
llmd:
  namespace: llm-d-inference-scheduling
  modelName: ms-inference-scheduling-llm-d-modelservice
  modelID: "unsloth/Meta-Llama-3.1-8B"
va:
  enabled: true
  accelerator: H100
  sloTpot: 9
  sloTtft: 1000
hpa:
  enabled: true
  maxReplicas: 10
  targetAverageValue: "1"
vllmService:
  enabled: true
  nodePort: 30000
  interval: 15s<|MERGE_RESOLUTION|>--- conflicted
+++ resolved
@@ -5,7 +5,6 @@
   image:
     repository: ghcr.io/llm-d/workload-variant-autoscaler
     tag: v0.0.1
-<<<<<<< HEAD
   imagePullPolicy: Always
 
   replicaCount: 1
@@ -13,8 +12,6 @@
 
   monitoringNamespace: openshift-user-workload-monitoring
 
-=======
->>>>>>> b8295467
   metrics:
     enabled: true
     port: 8443
