wva:
  enabled: true

  image:
    repository: ghcr.io/llm-d/workload-variant-autoscaler
    tag: latest
  imagePullPolicy: Always

  metrics:
    enabled: true
    port: 8443
    secure: true
  
  reconcileInterval: 60s
    
  prometheus:
    monitoringNamespace: openshift-user-workload-monitoring
    baseURL: "https://thanos-querier.openshift-monitoring.svc.cluster.local:9091"
<<<<<<< HEAD
    caCert: BASE64_CERT_PLACEHOLDER

=======
    # Security configuration
    tls:
      # Note: insecureSkipVerify defaults to true for backward compatibility
      # Override to false in production deployments for strict TLS verification
      caCertPath: "/etc/ssl/certs/prometheus-ca.crt"
    # caCert: |  # Uncomment and provide your CA certificate
    #   -----BEGIN CERTIFICATE-----
    #   YOUR_CA_CERTIFICATE_HERE
    #   -----END CERTIFICATE-----
>>>>>>> 56a651b0
llmd:
  namespace: llm-d-inference-scheduler
  modelName: ms-inference-scheduling-llm-d-modelservice
  modelID: "unsloth/Meta-Llama-3.1-8B"

va:
  enabled: true
  accelerator: H100
  sloTpot: 10
  sloTtft: 1000

hpa:
  enabled: true
  maxReplicas: 10
  targetAverageValue: "1"

vllmService:
  enabled: true
  nodePort: 30000
  interval: 15s
  scheme: http  # vLLM emulator runs on HTTP<|MERGE_RESOLUTION|>--- conflicted
+++ resolved
@@ -16,10 +16,6 @@
   prometheus:
     monitoringNamespace: openshift-user-workload-monitoring
     baseURL: "https://thanos-querier.openshift-monitoring.svc.cluster.local:9091"
-<<<<<<< HEAD
-    caCert: BASE64_CERT_PLACEHOLDER
-
-=======
     # Security configuration
     tls:
       # Note: insecureSkipVerify defaults to true for backward compatibility
@@ -29,7 +25,6 @@
     #   -----BEGIN CERTIFICATE-----
     #   YOUR_CA_CERTIFICATE_HERE
     #   -----END CERTIFICATE-----
->>>>>>> 56a651b0
 llmd:
   namespace: llm-d-inference-scheduler
   modelName: ms-inference-scheduling-llm-d-modelservice
