--- conflicted
+++ resolved
@@ -45,7 +45,6 @@
 - kubectl version v1.11.3+.
 - Access to a Kubernetes v1.11.3+ cluster.
 
-<<<<<<< HEAD
 ## Optimizer Options
 
 The inferno-autoscaler supports two optimization engines:
@@ -131,9 +130,6 @@
 source .env
 ```
 
-## Quickstart: Emulated Deployment on Kind
-- Emulated deployment, creates fake gpu resources on the node and deploys inferno on the cluster where inferno consumes fake gpu resources. As well as the emulated vllm server (vllme).
-=======
 ## Quickstart Guide: Installation of Inferno-autoscaler along with llm-d infrastructure emulated deployment on a Kind cluster
 
 Use this target to spin up a local test environment integrated with llm-d core components:
@@ -152,7 +148,6 @@
 - Includes the Inferno autoscaler
 - Installs the [llm-d core infrastructure for simulation purposes](https://github.com/llm-d-incubation/llm-d-infra/blob/main/quickstart/examples/sim/README.md)
 - Includes vLLM emulator and load generator (OpenAI-based)
->>>>>>> e308a8e9
 
 **Optionally: Build and push your image to the location specified by `IMG`:**
 
@@ -493,7 +488,6 @@
 kubectl port-forward svc/kube-prometheus-stack-grafana 3000:80 -n inferno-autoscaler-monitoring
 ```
 
-<<<<<<< HEAD
 **Running the controller locally for dev**
 
 If running the controller locally using `make run`, make sure to install [prerequisites](https://github.com/llm-inferno/optimizer?tab=readme-ov-file#prerequisites) first.
@@ -661,8 +655,6 @@
 kubectl apply -f https://raw.githubusercontent.com/<org>/inferno-autoscaler/<tag or branch>/dist/install.yaml
 ```
 
-=======
->>>>>>> e308a8e9
 ## Contributing
 
 Please join llmd autoscaling community meetings and feel free to submit github issues and PRs. 
